package jwt

import (
	"errors"
	"fmt"
	"time"
)

// Copied from xerrors, for compatibility without requiring the xerrors package
type errorPrinter interface {
	Print(args ...interface{})
	Printf(format string, args ...interface{})
	Detail() bool
}

// Error constants
var (
<<<<<<< HEAD
	ErrInvalidKey      = errors.New("key is invalid")
	ErrInvalidKeyType  = NewInvalidKeyTypeError("", "")
	ErrHashUnavailable = errors.New("the requested hash function is unavailable")
=======
	ErrInvalidKey              = errors.New("key is invalid")
	ErrInvalidKeyType          = errors.New("key is of invalid type")
	ErrHashUnavailable         = errors.New("the requested hash function is unavailable")
	ErrECDSASignatureUnmarshal = errors.New("unexpected extra bytes in ecda signature")
>>>>>>> 59ae6ec6
)

type InvalidKeyTypeError struct {
	expected, received string
}

func (e *InvalidKeyTypeError) Error() string {
	if e.expected == "" && e.received == "" {
		return "key is of invalid type"
	}
	return fmt.Sprintf("key is of invalid type: expected %v, received %v", e.Unwrap(), e.expected, e.received)
}

func (e *InvalidKeyTypeError) Format(f fmt.State, c rune) {
	if c == '+' {
		f.Write([]byte(e.Error()))
	} else {
		f.Write([]byte(ErrInvalidKeyType.Error()))
	}
}

func (e *InvalidKeyTypeError) Unwrap() error {
	return ErrInvalidKeyType
}

func NewInvalidKeyTypeError(expected, received string) error {
	return &InvalidKeyTypeError{expected, received}
}

// The errors that might occur when parsing and validating a token
const (
	ValidationErrorMalformed        uint32 = 1 << iota // Token is malformed
	ValidationErrorUnverifiable                        // Token could not be verified because of signing problems
	ValidationErrorSignatureInvalid                    // Signature validation failed

	// Standard Claim validation errors
	ValidationErrorAudience      // AUD validation failed
	ValidationErrorExpired       // EXP validation failed
	ValidationErrorIssuer        // ISS validation failed
	ValidationErrorNotValidYet   // NBF validation failed
	ValidationErrorID            // JTI validation failed
	ValidationErrorClaimsInvalid // Generic claims validation error
)

// NewValidationError is a helper for constructing a ValidationError with a string error message
func NewValidationError(errorText string, errorFlags uint32) *ValidationError {
	return &ValidationError{
		text:   errorText,
		Errors: errorFlags,
	}
}

// ValidationError is the error from Parse if token is not valid
type ValidationError struct {
	inner  error  // stores the error returned by external dependencies, i.e.: KeyFunc
	Errors uint32 // bitfield.  see ValidationError... constants
	text   string // errors that do not have a valid error just have text
}

// Validation error is an error type
func (e ValidationError) Error() string {
	if e.inner != nil {
		return e.Inner.Error()
	} else if e.text != "" {
		return e.text
	} else {
		return "token is invalid"
	}
}

// Unwrap implements xerrors.Wrapper
func (e ValidationError) Unwrap() error {
	return e.inner
}

// No errors
func (e *ValidationError) valid() bool {
	return e.Errors == 0
}

// ExpiredError allows the caller to know the delta between now and the expired time and the unvalidated claims.
// A client system may have a bug that doesn't refresh a token in time, or there may be clock skew so this information can help you understand.
type ExpiredError struct {
	Now       time.Time
	ExpiredBy time.Duration
}

func (e *ExpiredError) Error() string {
	return "Token is expired"
}

type MultiError []error<|MERGE_RESOLUTION|>--- conflicted
+++ resolved
@@ -15,16 +15,10 @@
 
 // Error constants
 var (
-<<<<<<< HEAD
-	ErrInvalidKey      = errors.New("key is invalid")
-	ErrInvalidKeyType  = NewInvalidKeyTypeError("", "")
-	ErrHashUnavailable = errors.New("the requested hash function is unavailable")
-=======
 	ErrInvalidKey              = errors.New("key is invalid")
-	ErrInvalidKeyType          = errors.New("key is of invalid type")
+	ErrInvalidKeyType          = NewInvalidKeyTypeError("", "")
 	ErrHashUnavailable         = errors.New("the requested hash function is unavailable")
 	ErrECDSASignatureUnmarshal = errors.New("unexpected extra bytes in ecda signature")
->>>>>>> 59ae6ec6
 )
 
 type InvalidKeyTypeError struct {
