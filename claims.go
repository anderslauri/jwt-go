--- conflicted
+++ resolved
@@ -39,26 +39,15 @@
 	}
 
 	if err := h.ValidateNotBefore(c.NotBefore); err != nil {
-<<<<<<< HEAD
 		vErr = wrap(err, vErr)
-=======
-		vErr.Inner = err
-		vErr.Errors |= ValidationErrorNotValidYet
 	}
 
 	if err := h.ValidateAudience(c.Audience); err != nil {
-		vErr.Inner = err
-		vErr.Errors |= ValidationErrorAudience
+		vErr = wrap(err, vErr)
 	}
 
 	if err := h.ValidateIssuer(c.Issuer); err != nil {
-		vErr.Inner = err
-		vErr.Errors |= ValidationErrorIssuer
-	}
-
-	if vErr.valid() {
-		return nil
->>>>>>> 8f93e7d6
+		vErr = wrap(err, vErr)
 	}
 
 	return vErr
