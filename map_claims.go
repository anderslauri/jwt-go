package jwt

import (
	"encoding/json"
	"errors"
)

// MapClaims is the Claims type that uses the map[string]interface{} for JSON decoding
// This is the default Claims type if you don't supply one
type MapClaims map[string]interface{}

// VerifyAudience compares the aud claim against cmp.
// If required is false, this method will return true if the value matches or is unset
func (m MapClaims) VerifyAudience(cmp string, req bool) bool {
	aud, ok := m["aud"]
	if !ok {
		return !req
	}

	cs, err := ParseClaimStrings(aud)
	if err != nil {
		return false
	}

	return verifyAud(cs, cmp, req)
}

// VerifyExpiresAt compares the exp claim against cmp.
// If required is false, this method will return true if the value matches or is unset
func (m MapClaims) VerifyExpiresAt(cmp *Time, req bool) bool {
	switch exp := m["exp"].(type) {
	case float64:
		return verifyExp(NewTime(exp), cmp, req)
	case json.Number:
		v, _ := exp.Float64()
		return verifyExp(NewTime(v), cmp, req)
	}
	return req == false
}

// VerifyIssuer compares the iss claim against cmp.
// If required is false, this method will return true if the value matches or is unset
func (m MapClaims) VerifyIssuer(cmp string, req bool) bool {
	iss, _ := m["iss"].(string)
	return verifyIss(iss, cmp, req)
}

// VerifyNotBefore compares the nbf claim against cmp.
// If required is false, this method will return true if the value matches or is unset
func (m MapClaims) VerifyNotBefore(cmp *Time, req bool) bool {
	switch nbf := m["nbf"].(type) {
	case float64:
		return verifyNbf(NewTime(nbf), cmp, req)
	case json.Number:
		v, _ := nbf.Float64()
		return verifyNbf(NewTime(v), cmp, req)
	}
	return req == false
}

// Valid validates time based claims "exp, iat, nbf".
// There is no accounting for clock skew.
// As well, if any of the above claims are not in the token, it will still
// be considered a valid claim.
func (m MapClaims) Valid(opts *ValidationOptions) error {
	vErr := new(ValidationError)
	now := Now()

<<<<<<< HEAD
	var leeway int64
	if opts != nil {
		leeway = opts.Leeway
	}

	if m.VerifyExpiresAt(now-leeway, false) == false {
		vErr.Inner = errors.New("Token is expired")
		vErr.Errors |= ValidationErrorExpired
	}

	if m.VerifyIssuedAt(now, false) == false {
		vErr.Inner = errors.New("Token used before issued")
		vErr.Errors |= ValidationErrorIssuedAt
	}

	if m.VerifyNotBefore(now+leeway, false) == false {
		vErr.Inner = errors.New("Token is not valid yet")
=======
	if m.VerifyExpiresAt(now, false) == false {
		var expiresAt *Time
		switch exp := m["exp"].(type) {
		case float64:
			expiresAt = NewTime(exp)
		case json.Number:
			x, _ := exp.Float64()
			expiresAt = NewTime(x)
		}
		delta := now.Sub(expiresAt.Time)
		vErr.Inner = &ExpiredError{now.Unix(), delta, m}
		vErr.Errors |= ValidationErrorExpired
	}

	if m.VerifyNotBefore(now, false) == false {
		vErr.Inner = errors.New("token is not valid yet")
>>>>>>> 82228055
		vErr.Errors |= ValidationErrorNotValidYet
	}

	if vErr.valid() {
		return nil
	}

	return vErr
}<|MERGE_RESOLUTION|>--- conflicted
+++ resolved
@@ -3,6 +3,7 @@
 import (
 	"encoding/json"
 	"errors"
+	"time"
 )
 
 // MapClaims is the Claims type that uses the map[string]interface{} for JSON decoding
@@ -66,26 +67,12 @@
 	vErr := new(ValidationError)
 	now := Now()
 
-<<<<<<< HEAD
-	var leeway int64
+	var leeway time.Duration
 	if opts != nil {
 		leeway = opts.Leeway
 	}
 
-	if m.VerifyExpiresAt(now-leeway, false) == false {
-		vErr.Inner = errors.New("Token is expired")
-		vErr.Errors |= ValidationErrorExpired
-	}
-
-	if m.VerifyIssuedAt(now, false) == false {
-		vErr.Inner = errors.New("Token used before issued")
-		vErr.Errors |= ValidationErrorIssuedAt
-	}
-
-	if m.VerifyNotBefore(now+leeway, false) == false {
-		vErr.Inner = errors.New("Token is not valid yet")
-=======
-	if m.VerifyExpiresAt(now, false) == false {
+	if m.VerifyExpiresAt(At(now.Add(-leeway)), false) == false {
 		var expiresAt *Time
 		switch exp := m["exp"].(type) {
 		case float64:
@@ -99,9 +86,8 @@
 		vErr.Errors |= ValidationErrorExpired
 	}
 
-	if m.VerifyNotBefore(now, false) == false {
+	if m.VerifyNotBefore(At(now.Add(leeway)), false) == false {
 		vErr.Inner = errors.New("token is not valid yet")
->>>>>>> 82228055
 		vErr.Errors |= ValidationErrorNotValidYet
 	}
 
